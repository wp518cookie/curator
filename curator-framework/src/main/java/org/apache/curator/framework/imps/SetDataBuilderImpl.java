--- conflicted
+++ resolved
@@ -27,11 +27,6 @@
 import org.apache.curator.framework.api.PathAndBytesable;
 import org.apache.curator.framework.api.SetDataBackgroundVersionable;
 import org.apache.curator.framework.api.SetDataBuilder;
-<<<<<<< HEAD
-=======
-import org.apache.curator.framework.api.VersionPathAndBytesable;
-import org.apache.curator.framework.api.transaction.CuratorTransactionBridge;
->>>>>>> 5d485b07
 import org.apache.curator.framework.api.transaction.OperationType;
 import org.apache.curator.framework.api.transaction.TransactionSetDataBuilder;
 import org.apache.zookeeper.AsyncCallback;
@@ -86,15 +81,9 @@
             }
 
             @Override
-<<<<<<< HEAD
             public PathAndBytesable<T> compressed()
             {
                 compress = true;
-=======
-            public VersionPathAndBytesable<CuratorTransactionBridge> compressed() {
-                compress = true;
-
->>>>>>> 5d485b07
                 return this;
             }
         };
