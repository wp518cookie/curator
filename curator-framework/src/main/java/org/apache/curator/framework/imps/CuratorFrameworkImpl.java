--- conflicted
+++ resolved
@@ -134,7 +134,6 @@
         namespaceFacadeCache = new NamespaceFacadeCache(this);
     }
 
-<<<<<<< HEAD
     private List<AuthInfo> buildAuths(CuratorFrameworkFactory.Builder builder)
     {
         ImmutableList.Builder<AuthInfo> builder1 = ImmutableList.builder();
@@ -143,12 +142,12 @@
             builder1.addAll(builder.getAuthInfos());
         }
         return builder1.build();
-=======
+    }
+
     @Override
     public WatcherRemoveCuratorFramework newWatcherRemoveCuratorFramework()
     {
         return new WatcherRemovalFacade(this);
->>>>>>> f0a09db4
     }
 
     private ZookeeperFactory makeZookeeperFactory(final ZookeeperFactory actualZookeeperFactory)
@@ -489,7 +488,7 @@
     {
         return new SyncBuilderImpl(this);
     }
-    
+
     @Override
     public RemoveWatchesBuilder watches()
     {
@@ -513,7 +512,7 @@
     {
         return namespace.newNamespaceAwareEnsurePath(path);
     }
-    
+
     ACLProvider getAclProvider()
     {
         return aclProvider;
@@ -523,11 +522,11 @@
     {
         return failedDeleteManager;
     }
-    
+
     FailedRemoveWatchManager getFailedRemoveWatcherManager()
     {
         return failedRemoveWatcherManager;
-    }    
+    }
 
     RetryLoop newRetryLoop()
     {
