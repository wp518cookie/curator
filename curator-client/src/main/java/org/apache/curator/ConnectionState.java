/**
 * Licensed to the Apache Software Foundation (ASF) under one
 * or more contributor license agreements.  See the NOTICE file
 * distributed with this work for additional information
 * regarding copyright ownership.  The ASF licenses this file
 * to you under the Apache License, Version 2.0 (the
 * "License"); you may not use this file except in compliance
 * with the License.  You may obtain a copy of the License at
 *
 *   http://www.apache.org/licenses/LICENSE-2.0
 *
 * Unless required by applicable law or agreed to in writing,
 * software distributed under the License is distributed on an
 * "AS IS" BASIS, WITHOUT WARRANTIES OR CONDITIONS OF ANY
 * KIND, either express or implied.  See the License for the
 * specific language governing permissions and limitations
 * under the License.
 */
package org.apache.curator;

import org.apache.curator.connection.ConnectionHandlingPolicy;
import org.apache.curator.drivers.TracerDriver;
import org.apache.curator.ensemble.EnsembleProvider;
import org.apache.curator.utils.CloseableUtils;
import org.apache.curator.utils.DebugUtils;
import org.apache.curator.utils.ZookeeperFactory;
import org.apache.zookeeper.KeeperException;
import org.apache.zookeeper.WatchedEvent;
import org.apache.zookeeper.Watcher;
import org.apache.zookeeper.ZooKeeper;
import org.slf4j.Logger;
import org.slf4j.LoggerFactory;
import java.io.Closeable;
import java.io.IOException;
import java.util.Queue;
import java.util.concurrent.Callable;
import java.util.concurrent.ConcurrentLinkedQueue;
import java.util.concurrent.atomic.AtomicBoolean;
import java.util.concurrent.atomic.AtomicInteger;
import java.util.concurrent.atomic.AtomicLong;
import java.util.concurrent.atomic.AtomicReference;

class ConnectionState implements Watcher, Closeable
{
    private static final int MAX_BACKGROUND_EXCEPTIONS = 10;
    private static final boolean LOG_EVENTS = Boolean.getBoolean(DebugUtils.PROPERTY_LOG_EVENTS);
    private static final Logger log = LoggerFactory.getLogger(ConnectionState.class);
    private final HandleHolder zooKeeper;
    private final AtomicBoolean isConnected = new AtomicBoolean(false);
    private final AtomicInteger lastNegotiatedSessionTimeoutMs = new AtomicInteger(0);
    private final EnsembleProvider ensembleProvider;
    private final int sessionTimeoutMs;
    private final int connectionTimeoutMs;
    private final AtomicReference<TracerDriver> tracer;
    private final ConnectionHandlingPolicy connectionHandlingPolicy;
    private final Queue<Exception> backgroundExceptions = new ConcurrentLinkedQueue<Exception>();
    private final Queue<Watcher> parentWatchers = new ConcurrentLinkedQueue<Watcher>();
    private final AtomicLong instanceIndex = new AtomicLong();
    private volatile long connectionStartMs = 0;

    ConnectionState(ZookeeperFactory zookeeperFactory, EnsembleProvider ensembleProvider, int sessionTimeoutMs, int connectionTimeoutMs, Watcher parentWatcher, AtomicReference<TracerDriver> tracer, boolean canBeReadOnly, ConnectionHandlingPolicy connectionHandlingPolicy)
    {
        this.ensembleProvider = ensembleProvider;
        this.sessionTimeoutMs = sessionTimeoutMs;
        this.connectionTimeoutMs = connectionTimeoutMs;
        this.tracer = tracer;
        this.connectionHandlingPolicy = connectionHandlingPolicy;
        if ( parentWatcher != null )
        {
            parentWatchers.offer(parentWatcher);
        }

        zooKeeper = new HandleHolder(zookeeperFactory, this, ensembleProvider, sessionTimeoutMs, canBeReadOnly);
    }

    ZooKeeper getZooKeeper() throws Exception
    {
        if ( SessionFailRetryLoop.sessionForThreadHasFailed() )
        {
            throw new SessionFailRetryLoop.SessionFailedException();
        }

        Exception exception = backgroundExceptions.poll();
        if ( exception != null )
        {
            tracer.get().addCount("background-exceptions", 1);
            throw exception;
        }

        boolean localIsConnected = isConnected.get();
        if ( !localIsConnected )
        {
            checkTimeouts();
        }

        return zooKeeper.getZooKeeper();
    }

    boolean isConnected()
    {
        return isConnected.get();
    }

    void start() throws Exception
    {
        log.debug("Starting");
        ensembleProvider.start();
        reset();
    }

    @Override
    public void close() throws IOException
    {
        log.debug("Closing");

        CloseableUtils.closeQuietly(ensembleProvider);
        try
        {
            zooKeeper.closeAndClear();
        }
        catch ( Exception e )
        {
            throw new IOException(e);
        }
        finally
        {
            isConnected.set(false);
        }
    }

    void addParentWatcher(Watcher watcher)
    {
        parentWatchers.offer(watcher);
    }

    void removeParentWatcher(Watcher watcher)
    {
        parentWatchers.remove(watcher);
    }

    long getInstanceIndex()
    {
        return instanceIndex.get();
    }

    int getLastNegotiatedSessionTimeoutMs()
    {
        return lastNegotiatedSessionTimeoutMs.get();
    }

    @Override
    public void process(WatchedEvent event)
    {
        if ( LOG_EVENTS )
        {
            log.debug("ConnectState watcher: " + event);
        }

        if ( event.getType() == Watcher.Event.EventType.None )
        {
            boolean wasConnected = isConnected.get();
            boolean newIsConnected = checkState(event.getState(), wasConnected);
            if ( newIsConnected != wasConnected )
            {
                isConnected.set(newIsConnected);
                connectionStartMs = System.currentTimeMillis();
            }
        }

        for ( Watcher parentWatcher : parentWatchers )
        {
<<<<<<< HEAD
            isConnected.set(newIsConnected);
            connectionStartMs = System.currentTimeMillis();
            if ( newIsConnected )
            {
                lastNegotiatedSessionTimeoutMs.set(zooKeeper.getNegotiatedSessionTimeoutMs());
                log.debug("Negotiated session timeout: " + lastNegotiatedSessionTimeoutMs.get());
            }
=======
            TimeTrace timeTrace = new TimeTrace("connection-state-parent-process", tracer.get());
            parentWatcher.process(event);
            timeTrace.commit();
>>>>>>> f9af0ce8
        }
    }

    EnsembleProvider getEnsembleProvider()
    {
        return ensembleProvider;
    }

    synchronized void reset() throws Exception
    {
        log.debug("reset");

        instanceIndex.incrementAndGet();

        isConnected.set(false);
        connectionStartMs = System.currentTimeMillis();
        zooKeeper.closeAndReset();
        zooKeeper.getZooKeeper();   // initiate connection
    }

    private synchronized void checkTimeouts() throws Exception
    {
        Callable<Boolean> hasNewConnectionString  = new Callable<Boolean>()
        {
            @Override
            public Boolean call()
            {
                return zooKeeper.hasNewConnectionString();
            }
        };
        ConnectionHandlingPolicy.CheckTimeoutsResult result = connectionHandlingPolicy.checkTimeouts(hasNewConnectionString, connectionStartMs, sessionTimeoutMs, connectionTimeoutMs);
        switch ( result )
        {
            default:
            case NOP:
            {
                break;
            }

            case NEW_CONNECTION_STRING:
            {
                handleNewConnectionString();
                break;
            }

            case RESET_CONNECTION:
            {
                if ( !Boolean.getBoolean(DebugUtils.PROPERTY_DONT_LOG_CONNECTION_ISSUES) )
                {
                    long elapsed = System.currentTimeMillis() - connectionStartMs;
                    int maxTimeout = Math.max(sessionTimeoutMs, connectionTimeoutMs);
                    log.warn(String.format("Connection attempt unsuccessful after %d (greater than max timeout of %d). Resetting connection and trying again with a new connection.", elapsed, maxTimeout));
                }
                reset();
                break;
            }

            case CONNECTION_TIMEOUT:
            {
                KeeperException.ConnectionLossException connectionLossException = new CuratorConnectionLossException();
                if ( !Boolean.getBoolean(DebugUtils.PROPERTY_DONT_LOG_CONNECTION_ISSUES) )
                {
                    long elapsed = System.currentTimeMillis() - connectionStartMs;
                    log.error(String.format("Connection timed out for connection string (%s) and timeout (%d) / elapsed (%d)", zooKeeper.getConnectionString(), connectionTimeoutMs, elapsed), connectionLossException);
                }
                tracer.get().addCount("connections-timed-out", 1);
                throw connectionLossException;
            }

            case SESSION_TIMEOUT:
            {
                handleExpiredSession();
                break;
            }
        }
    }

    private boolean checkState(Event.KeeperState state, boolean wasConnected)
    {
        boolean isConnected = wasConnected;
        boolean checkNewConnectionString = true;
        switch ( state )
        {
        default:
        case Disconnected:
        {
            isConnected = false;
            break;
        }

        case SyncConnected:
        case ConnectedReadOnly:
        {
            isConnected = true;
            break;
        }

        case AuthFailed:
        {
            isConnected = false;
            log.error("Authentication failed");
            break;
        }

        case Expired:
        {
            isConnected = false;
            checkNewConnectionString = false;
            handleExpiredSession();
            break;
        }

        case SaslAuthenticated:
        {
            // NOP
            break;
        }
        }

        if ( checkNewConnectionString && zooKeeper.hasNewConnectionString() )
        {
            handleNewConnectionString();
        }

        return isConnected;
    }

    private void handleNewConnectionString()
    {
        log.info("Connection string changed");
        tracer.get().addCount("connection-string-changed", 1);

        try
        {
            reset();
        }
        catch ( Exception e )
        {
            queueBackgroundException(e);
        }
    }

    private void handleExpiredSession()
    {
        log.warn("Session expired event received");
        tracer.get().addCount("session-expired", 1);

        try
        {
            reset();
        }
        catch ( Exception e )
        {
            queueBackgroundException(e);
        }
    }

    @SuppressWarnings({"ThrowableResultOfMethodCallIgnored"})
    private void queueBackgroundException(Exception e)
    {
        while ( backgroundExceptions.size() >= MAX_BACKGROUND_EXCEPTIONS )
        {
            backgroundExceptions.poll();
        }
        backgroundExceptions.offer(e);
    }
}<|MERGE_RESOLUTION|>--- conflicted
+++ resolved
@@ -164,24 +164,19 @@
             {
                 isConnected.set(newIsConnected);
                 connectionStartMs = System.currentTimeMillis();
+                if ( newIsConnected )
+                {
+                    lastNegotiatedSessionTimeoutMs.set(zooKeeper.getNegotiatedSessionTimeoutMs());
+                    log.debug("Negotiated session timeout: " + lastNegotiatedSessionTimeoutMs.get());
+                }
             }
         }
 
         for ( Watcher parentWatcher : parentWatchers )
         {
-<<<<<<< HEAD
-            isConnected.set(newIsConnected);
-            connectionStartMs = System.currentTimeMillis();
-            if ( newIsConnected )
-            {
-                lastNegotiatedSessionTimeoutMs.set(zooKeeper.getNegotiatedSessionTimeoutMs());
-                log.debug("Negotiated session timeout: " + lastNegotiatedSessionTimeoutMs.get());
-            }
-=======
             TimeTrace timeTrace = new TimeTrace("connection-state-parent-process", tracer.get());
             parentWatcher.process(event);
             timeTrace.commit();
->>>>>>> f9af0ce8
         }
     }
 
